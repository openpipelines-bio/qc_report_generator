import {
  createEffect,
  createSignal,
  For,
  Match,
  Show,
  Switch,
  type Component,
} from "solid-js";
import { createStore, produce } from "solid-js/store";
<<<<<<< HEAD
import { FilterSettings, RawData, RawDataCategory } from "./types";
=======
import { ReportStructure, FilterSettings, RawData } from "./types";
>>>>>>> 976b29fc
import * as _ from "lodash";
import { H1, H2, H3 } from "./components/heading";
import { getData, getReportStructure } from "./lib/get-data";
import { Histogram } from "./components/histogram";
import { FilterSettingsForm } from "./components/filter-settings-form";
import { DataSummaryTable } from "./components/data-summary-table";
import { BarPlot } from "./components/barplot";
import { ScatterPlot } from "./components/scatterplot";
import { createMemo } from "solid-js";
import { SampleFilterForm } from "./components/sample-filter-form";
import { filterData, calculateQcPassCells, getPassingCellIndices } from "./lib/data-filters";
import { transformSampleMetadata } from "./lib/sample-utils";

<<<<<<< HEAD
// Helper function to check if the data has spatial coordinates
function hasSpatialCoordinates(data?: RawDataCategory) {
  if (!data) return false;
  const hasX = data.columns.some(c => c.name === "spatial_coord_x");
  const hasY = data.columns.some(c => c.name === "spatial_coord_y");
  return hasX && hasY;
}

type QCCategory = {
  name: string;
  key: keyof RawData;
  additionalAxes: boolean;
  defaultFilters: FilterSettings[];
};

const qcCategories: QCCategory[] = [
  {
    name: "Sample QC",
    key: "sample_summary_stats",
    additionalAxes: false,
    defaultFilters: [],
  },
  // {
  //   name: "SampleQC",
  //   key: "metrics_cellranger_stats",
  //   additionalAxes: false,
  //   defaultFilters: [
  //     {
  //       type: "bar",
  //       field: "Number_of_reads_in_the_library",
  //       label: "Number of reads per library",
  //       description: "Sequencing depth per sample. Higher values generally indicate more comprehensive cell profiling.",
  //       nBins: 10,
  //       groupBy: "sample_id",
  //       xAxisType: "linear",
  //       yAxisType: "linear",
  //     },
  //     {
  //       type: "bar",
  //       field: "Confidently_mapped_reads_in_cells",
  //       label: "Confidently mapped reads in cells",
  //       description: "Number of reads that were mapped unambiguously to the reference genome within cell-containing droplets.",
  //       groupBy: "sample_id",
  //       nBins: 10,
  //       yAxisType: "linear",
  //     },
  //     {
  //       type: "bar",
  //       field: "Estimated_number_of_cells",
  //       label: "Estimated number of cells",
  //       description: "CellRanger's estimate of the number of cells per sample based on the UMI count distribution.",
  //       groupBy: "sample_id",
  //       nBins: 10,
  //       yAxisType: "linear",
  //     },
  //     {
  //       type: "bar",
  //       field: "Sequencing_saturation",
  //       label: "Sequencing saturation",
  //       description: "Fraction of reads that are duplicates of existing UMIs. Higher values suggest deeper sequencing coverage.",
  //       groupBy: "sample_id",
  //       nBins: 10,
  //       yAxisType: "linear",
  //     },
  //   ],
  // },
  {
    name: "Cell RNA QC",
    key: "cell_rna_stats",
    additionalAxes: true,
    defaultFilters: [
      {
        type: "histogram",
        visualizationType: "histogram",
        field: "total_counts",
        label: "Total UMI per cell",
        description: "Total number of RNA molecules detected per cell. Low values typically indicate empty droplets or low-quality cells that should be filtered out.",
        cutoffMin: undefined,
        cutoffMax: undefined,
        zoomMax: undefined,
        nBins: 50,
        groupBy: "sample_id",
        yAxisType: "linear",
      },
      {
        type: "histogram",
        visualizationType: "histogram",
        field: "num_nonzero_vars",
        label: "Number of non-zero genes per cell",
        description: "Count of unique genes detected in each cell. Low gene counts often indicate poor-quality cells.",
        cutoffMin: undefined,
        cutoffMax: undefined,
        zoomMax: undefined,
        nBins: 50,
        groupBy: "sample_id",
        yAxisType: "linear",
      },
      {
        type: "histogram",
        visualizationType: "histogram",
        field: "fraction_mitochondrial",
        label: "Fraction UMI of mitochondrial genes per cell",
        description: "Proportion of cell's RNA from mitochondrial genes.",
        cutoffMin: undefined,
        cutoffMax: undefined,
        nBins: 50,
        groupBy: "sample_id",
        yAxisType: "linear",
      },
      {
        type: "histogram",
        visualizationType: "histogram",
        field: "fraction_ribosomal",
        label: "Fraction UMI of ribosomal genes per cell",
        description: "Proportion of cell's RNA from ribosomal protein genes. Extreme values may indicate stress responses or cell cycle abnormalities.",
        cutoffMin: undefined,
        cutoffMax: undefined,
        nBins: 50,
        groupBy: "sample_id",
        yAxisType: "linear",
      },
      {
        type: "histogram",
        visualizationType: "histogram",
        field: "pct_of_counts_in_top_50_vars",
        label: "Fraction UMI in top 50 genes per cell",
        description: "Proportion of RNA molecules from the 50 most-expressed genes in each cell.",
        cutoffMin: undefined,
        cutoffMax: undefined,
        nBins: 50,
        groupBy: "sample_id",
        yAxisType: "linear",
      },
      {
        type: "histogram",
        visualizationType: "histogram",
        field: "cellbender_cell_probability",
        label: "CellBender cell probability",
        description: "CellBender's statistical confidence (0-1) that a barcode represents a real cell, with higher values indicating stronger confidence.",
        cutoffMin: undefined,
        cutoffMax: undefined,
        nBins: 50,
        groupBy: "sample_id",
        yAxisType: "linear",
      },
      {
        type: "histogram",
        visualizationType: "histogram",
        field: "cellbender_background_fraction",
        label: "CellBender background fraction",
        description: "Estimated percentage of each cell's RNA that comes from the ambient solution rather than the cell itself.",
        cutoffMin: undefined,
        cutoffMax: undefined,
        nBins: 50,
        groupBy: "sample_id",
        yAxisType: "linear",
      },
      {
        type: "histogram",
        visualizationType: "histogram",
        field: "cellbender_cell_size",
        label: "CellBender cell size",
        description: "CellBender's estimate of the true number of RNA molecules in each cell after removing ambient contamination. Reflects actual cell RNA content rather than raw UMI counts.",
        cutoffMin: undefined,
        cutoffMax: undefined,
        nBins: 50,
        groupBy: "sample_id",
        yAxisType: "linear",
      },
      {
        type: "histogram",
        visualizationType: "histogram",
        field: "cellbender_droplet_efficiency",
        label: "CellBender droplet efficiency",
        description: "CellBender's estimate of how efficiently each droplet captured RNA molecules. Higher values indicate more reliable RNA sampling within individual droplets.",
        cutoffMin: undefined,
        cutoffMax: undefined,
        nBins: 50,
        groupBy: "sample_id",
        yAxisType: "linear",
      }
    ],
  },
];
=======
>>>>>>> 976b29fc

const App: Component = () => {
  const [reportStructure, setReportStructure] = createSignal<ReportStructure>({categories: []});
  const [data, setData] = createSignal<RawData>();
  const [selectedSamples, setSelectedSamples] = createSignal<string[]>([]);
  const [globalGroupBy, setGlobalGroupBy] = createSignal<string>("sample_id");

  // Add a new signal to track if global grouping is enabled
  const [isGlobalGroupingEnabled, setIsGlobalGroupingEnabled] = createSignal(true);
  const [filtersApplied, setFiltersApplied] = createSignal(false);

  // Add a new state to store the applied filter settings
  const [appliedFilterSettings, setAppliedFilterSettings] = createStore<Settings>({});

  // read data in memory
  createEffect(async () => {
    console.log("reading qc categories");
    setReportStructure(await getReportStructure());

    console.log("reading data");
    setData(await getData());
  });

  // Add a function to get all categorical columns
  const getCategoricalColumns = createMemo(() => {
    if (!data()) return ["sample_id"];
    
    // Find unique categorical columns across all data categories
    const allColumns = new Set<string>();
    
    // Check each category for categorical columns
    for (const category of reportStructure().categories) {
      const categoryData = data()?.[category.key];
      if (categoryData) {
        categoryData.columns
          .filter(col => col.dtype === "categorical")
          .forEach(col => allColumns.add(col.name));
      }
    }
    
    // Make sure sample_id is included and first
    const columnsArray = Array.from(allColumns);
    if (columnsArray.includes("sample_id")) {
      // If sample_id exists, put it first
      return ["sample_id", ...columnsArray.filter(c => c !== "sample_id")];
    }
    
    return columnsArray;
  });

  // Use the imported filter function
  const filteredData = createMemo(() => {
    return filterData(data(), selectedSamples());
  });

  // Modify the fullyFilteredData memo to use the applied settings instead of the current settings
  const fullyFilteredData = createMemo(() => {
    if (!filtersApplied()) {
      // If filters aren't applied, just return the sample-filtered data
      return filteredData();
    }
    
    // Start with the sample-filtered data
    const sampleFiltered = filteredData();
    if (!sampleFiltered) return undefined;
    
    // Copy the data structure
    const result = {...sampleFiltered};
    
    // Get cell QC filter settings from applied settings, not live settings
    const cellFilters = appliedFilterSettings.cell_rna_stats || [];
    
    // Get the cell IDs that pass QC filters using the helper function
    const cellsData = sampleFiltered.cell_rna_stats;
    const passingCellIndices = getPassingCellIndices(cellsData, cellFilters);
    
    // Filter the cell_rna_stats data
    const passingIndices = Array.from(passingCellIndices);
    if (passingIndices.length < cellsData.num_rows) {
      result.cell_rna_stats = {
        ...cellsData,
        num_rows: passingIndices.length,
        columns: cellsData.columns.map(col => ({
          ...col,
          data: passingIndices.map(i => col.data[i])
        }))
      };
    }
    
    return result;
  });

  // initialise filtersettings
  type Settings = {
    [key in keyof RawData]: FilterSettings[];
  };
  const [settings, setSettings] = createStore<Settings>(
    Object.fromEntries(Object.keys(data() ?? {}).map((key) => [key, []])),
  );

  createEffect(() => {
    for (const category of reportStructure().categories) {
      console.log(`setting ${category.name} filters`);

      const columnNames =
        data()?.[category.key].columns.map((x) => x.name) ?? [];

      // check if default columns are present
      const newFilters = category.defaultFilters.flatMap((defaultPlot) => {
        if (columnNames.includes(defaultPlot.field)) {
          return [defaultPlot];
        } else {
          return [];
        }
      });

      setSettings(category.key, newFilters);
    }
  });

  // Use the imported cell counting function
  const qcPass = createMemo(() => {
    return calculateQcPassCells(filteredData(), settings.cell_rna_stats || []);
  });

  // Export current filter settings as YAML using hybrid approach
  const exportFiltersAsYaml = async () => {
    // Get a clean copy of settings
    const exportSettings = JSON.parse(JSON.stringify(settings));
    
    // Create flat YAML with prefixed field names and keep the header as comments
    let yamlContent = "# OpenPipelines Ingestion QC Filter Settings\n";
    yamlContent += "# Generated on " + new Date().toISOString() + "\n\n";
    
    // Iterate through all categories and filters
    for (const categoryKey in exportSettings) {
      exportSettings[categoryKey].forEach((filter: FilterSettings) => {
        // Add min threshold if it exists
        if (filter.cutoffMin !== undefined) {
          yamlContent += `min_${filter.field}: ${filter.cutoffMin}\n`;
        }
        
        // Add max threshold if it exists
        if (filter.cutoffMax !== undefined) {
          yamlContent += `max_${filter.field}: ${filter.cutoffMax}\n`;
        }
      });
    }
    
    // Create the blob with the YAML content
    const blob = new Blob([yamlContent], { type: 'text/yaml' });
    
    try {
      // Check if the File System Access API is available
      if ('showSaveFilePicker' in window) {
        // Use the modern File System Access API
        const options = {
          types: [{
            description: 'YAML files',
            accept: { 'text/yaml': ['.yaml'] }
          }],
          suggestedName: 'qc_filters.yaml'
        };
        
        // @ts-ignore - TypeScript might not recognize this API yet
        const fileHandle = await window.showSaveFilePicker(options);
        const writable = await fileHandle.createWritable();
        await writable.write(blob);
        await writable.close();
      } else {
        // Fall back to the traditional approach
        const url = URL.createObjectURL(blob);
        const link = document.createElement('a');
        link.href = url;
        link.download = 'qc_filters.yaml'; // Default filename
        
        // Add to the document and click
        document.body.appendChild(link);
        link.click();
        
        // Clean up
        setTimeout(() => {
          document.body.removeChild(link);
          URL.revokeObjectURL(url);
        }, 100);
      }
    } catch (err) {
      console.error("Error saving file:", err);
      // If the user canceled the save dialog, don't show an error
      if (!(err instanceof DOMException && err.name === 'AbortError')) {
        alert("Failed to save file. " + err);
      }
    }
  };

  // page layout
  return (
    <div class="container mx-a space-y-2">
      <H1>OpenPipelines Ingestion QC Report</H1>
      <SampleFilterForm
        sampleIds={data()?.sample_summary_stats.columns.find(c => c.name === "sample_id")?.categories || []}
        selectedSamples={selectedSamples()}
        onChange={setSelectedSamples}
        sampleMetadata={transformSampleMetadata(data())}
      />
      <div class="mb-4 p-4 bg-gray-50 rounded-md border">
        <h3 class="text-lg font-medium mb-2">Global Visualization Settings</h3>
        <div class="flex items-center gap-2 mb-2">
          <div class="flex items-center">
            <input 
              type="checkbox" 
              id="enable-global-grouping"
              checked={isGlobalGroupingEnabled()} 
              onChange={(e) => setIsGlobalGroupingEnabled(e.target.checked)}
              class="mr-2 h-4 w-4"
            />
            <label for="enable-global-grouping" class="w-auto text-sm font-medium">
              Enable global grouping
            </label>
          </div>
        </div>
        <div class="flex items-center gap-2">
          <label class="w-24">Group By:</label>
          <select 
            class="flex h-10 w-full rounded-md border border-input bg-background px-3 py-2 text-sm ring-offset-background"
            value={globalGroupBy()}
            onChange={(e) => setGlobalGroupBy(e.target.value)}
            disabled={!isGlobalGroupingEnabled()}
          >
            <For each={getCategoricalColumns()}>
              {(column) => (
                <option value={column}>{column}</option>
              )}
            </For>
          </select>
        </div>
      </div>
      <For each={reportStructure().categories}>
        {(category) => (
          <Show when={(settings[category.key] || []).length > 0}>
            <H2>{category.name}</H2>
            
            {/* Add descriptive text based on category */}
            <div class="mb-4 text-gray-700">
              {category.key === "sample_summary_stats" && (
                <p>
                  These metrics provide sample-level quality control measures. Each plot represents data 
                  aggregated at the sample level and is always grouped by sample ID.
                </p>
              )}
              
              {category.key === "metrics_cellranger_stats" && (
                <p>
                  These metrics are provided by CellRanger and show sample-level sequencing statistics. 
                  All CellRanger metrics are always grouped by sample ID regardless of global visualization settings.
                </p>
              )}
              
              {category.key === "cell_rna_stats" && (
                <p>
                  These metrics provide cell-level quality control measures. You can use the Global Visualization 
                  Settings above to group these metrics by different categorical variables (e.g., sample_id, 
                  predicted cell type). These groupings allow you to identify quality differences across 
                  biological or technical groups.
                </p>
              )}
            </div>
            
            <div class="grid grid-cols-1 gap-4">
              <For each={settings[category.key]}>
                {(_, i) => {
                  // Extract the groupBy logic into a reactive memo
                  const currentFilterGroupBy = createMemo(() => {
                    if (category.key === "metrics_cellranger_stats") {
                      return "sample_id"; // CellRanger metrics always use sample_id
                    } else if (isGlobalGroupingEnabled()) {
                      return globalGroupBy(); // Use global setting when enabled
                    } else {
                      return settings[category.key][i()].groupBy || "sample_id"; // Use plot's own setting or default
                    }
                  });
                  
                  const [isExpanded, setIsExpanded] = createSignal(true); // Start expanded
                  
                  return (
                    <div>
                      <div class="flex justify-between items-center mb-2">
                        <H3>{settings[category.key][i()].label}</H3>
                        
                        {/* Add the visualization toggle in the top-right corner */}
                        <Show when={category.key === "cell_rna_stats" && 
                                   settings[category.key][i()].type === "histogram" && 
                                   hasSpatialCoordinates(data()?.cell_rna_stats)}>
                          <div 
                            class="relative rounded-full bg-gray-200 shadow-sm overflow-hidden"
                            style={{ height: "32px", width: "180px" }}
                          >
                            <div 
                              class="absolute bg-white rounded-full shadow transition-transform duration-200"
                              style={{
                                width: "calc(50% - 4px)",
                                height: "calc(100% - 4px)",
                                top: "2px",
                                left: "2px",
                                transform: settings[category.key][i()].visualizationType !== 'spatial' 
                                  ? 'translateX(0)' 
                                  : 'translateX(calc(100% + 4px))'
                              }}
                            />
                            
                            <div class="absolute inset-0 flex w-full h-full">
                              <div 
                                class="flex items-center justify-center w-1/2 cursor-pointer"
                                onClick={() => setSettings(category.key, i(), { ...settings[category.key][i()], visualizationType: 'histogram' })}
                              >
                                <span 
                                  class={`text-sm font-medium transition-colors duration-200 ${
                                    settings[category.key][i()].visualizationType !== 'spatial' ? 'text-gray-800' : 'text-gray-500'
                                  }`}
                                >
                                  Histogram
                                </span>
                              </div>
                              
                              <div 
                                class="flex items-center justify-center w-1/2 cursor-pointer"
                                onClick={() => setSettings(category.key, i(), { ...settings[category.key][i()], visualizationType: 'spatial' })}
                              >
                                <span 
                                  class={`text-sm font-medium transition-colors duration-200 ${
                                    settings[category.key][i()].visualizationType === 'spatial' ? 'text-gray-800' : 'text-gray-500'
                                  }`}
                                >
                                  Spatial
                                </span>
                              </div>
                            </div>
                          </div>
                        </Show>
                      </div>
                      
                      <Show when={settings[category.key][i()].description}>
                        <p class="text-gray-600 text-sm mb-2">{settings[category.key][i()].description}</p>
                      </Show>

                      <button 
                        onClick={() => setIsExpanded(!isExpanded())}
                        class="w-full px-4 py-2 text-left text-sm font-medium text-gray-700 bg-gray-100 hover:bg-gray-200 rounded-md flex justify-between items-center mb-2"
                      >
                        <span>Plot Visibility</span>
                        <span class="transition-transform duration-200" classList={{ "rotate-180": !isExpanded() }}>
                          ▼
                        </span>
                      </button>
                      
                      {isExpanded() && (
                        <div class="flex flex-col space-y-2">
                          <Switch>
                            <Match when={!data()}>
                              <div>Loading...</div>
                            </Match>
                            <Match when={settings[category.key][i()].type === "bar"}>
                              <BarPlot
                                data={(filtersApplied() ? fullyFilteredData() : filteredData())![category.key]}
                                filterSettings={{
                                  ...settings[category.key][i()],
                                  groupBy: currentFilterGroupBy() // Use the extracted logic
                                }}
                              />
                            </Match>
                            <Match when={settings[category.key][i()].type === "histogram" && 
                                         (settings[category.key][i()].visualizationType === "histogram" || !settings[category.key][i()].visualizationType)}>
                              <Histogram
                                data={(filtersApplied() ? fullyFilteredData() : filteredData())![category.key]}
                                filterSettings={{
                                  ...settings[category.key][i()],
                                  groupBy: currentFilterGroupBy() // Use the extracted logic
                                }}
                                additionalAxes={category.additionalAxes}
                              />
                            </Match>
                            <Match when={settings[category.key][i()].type === "histogram" && 
                                         settings[category.key][i()].visualizationType === "spatial"}>
                              <ScatterPlot
                                data={(filtersApplied() ? fullyFilteredData() : filteredData())![category.key]}
                                filterSettings={{
                                  ...settings[category.key][i()],
                                  groupBy: currentFilterGroupBy() // Use the extracted logic
                                }}
                                additionalAxes={category.additionalAxes}
                                colorFieldName="total_counts"
                              />
                            </Match>
                          </Switch>
                          <FilterSettingsForm
                            filterSettings={settings[category.key][i()]}
                            updateFilterSettings={(fn) =>
                              setSettings(category.key, i(), produce(fn))
                            }
                            data={(filtersApplied() ? fullyFilteredData() : filteredData())![category.key]}
                            globalGroupBy={category.key === "metrics_cellranger_stats" ? undefined : (isGlobalGroupingEnabled() ? globalGroupBy() : undefined)}
                            forceGroupBy={category.key === "metrics_cellranger_stats" ? "sample_id" : undefined}
                            isGlobalGroupingEnabled={isGlobalGroupingEnabled()}
                            category={category.key} // Pass the category key
                          />
                        </div>
                      )}
                    </div>
                  );
                }}
              </For>
            </div>
          </Show>
        )}
      </For>
      <div>
        <H2>Results</H2>
        <Show when={data()} fallback={<p># Cells before filtering: ...</p>}>
          <p># Cells before filtering: {data()!.cell_rna_stats.num_rows}</p>
        </Show>
        <Show when={data()} fallback={<p># Cells after filtering: ...</p>}>
          <p># Cells after filtering: {qcPass()}</p>
          <div class="mt-4 flex gap-2">
            <button 
              onClick={() => {
                // Take a snapshot of the current settings and save it as the applied settings
                setAppliedFilterSettings(JSON.parse(JSON.stringify(settings)));
                setFiltersApplied(true);
              }}
              class="px-4 py-2 bg-blue-600 text-white rounded-md hover:bg-blue-700 transition-colors"
            >
              Apply Filters to Plots
            </button>
            
            <button 
              onClick={() => {
                setFiltersApplied(false);
                // No need to clear applied settings - they'll be ignored when filtersApplied is false
              }}
              class="px-4 py-2 bg-gray-600 text-white rounded-md hover:bg-gray-700 transition-colors"
            >
              Reset to Default View
            </button>
            
            <button 
              onClick={exportFiltersAsYaml}
              class="px-4 py-2 bg-green-600 text-white rounded-md hover:bg-green-700 transition-colors"
            >
              Export Filters as YAML
            </button>
            
            {filtersApplied() && (
              <p class="text-sm text-green-600 flex items-center">
                ✓ Filters applied - Plots show only cells that pass all thresholds
              </p>
            )}
          </div>
        </Show>
      </div>
      <div>
        <H2>Overview of loaded data</H2>
        <p>
          This overview is meant to give a quick glance at the data that has
          been loaded.
        </p>
        <For each={reportStructure().categories}>
          {(category) => (
            <div>
              <H3>{category.name}</H3>
              <Show when={data()}>
                <DataSummaryTable data={(filtersApplied() ? fullyFilteredData() : filteredData())![category.key]} />
              </Show>
            </div>
          )}
        </For>
      </div>
      <div class="h-64" />
    </div>
  );
};

export default App;<|MERGE_RESOLUTION|>--- conflicted
+++ resolved
@@ -8,11 +8,7 @@
   type Component,
 } from "solid-js";
 import { createStore, produce } from "solid-js/store";
-<<<<<<< HEAD
-import { FilterSettings, RawData, RawDataCategory } from "./types";
-=======
 import { ReportStructure, FilterSettings, RawData } from "./types";
->>>>>>> 976b29fc
 import * as _ from "lodash";
 import { H1, H2, H3 } from "./components/heading";
 import { getData, getReportStructure } from "./lib/get-data";
@@ -26,7 +22,6 @@
 import { filterData, calculateQcPassCells, getPassingCellIndices } from "./lib/data-filters";
 import { transformSampleMetadata } from "./lib/sample-utils";
 
-<<<<<<< HEAD
 // Helper function to check if the data has spatial coordinates
 function hasSpatialCoordinates(data?: RawDataCategory) {
   if (!data) return false;
@@ -35,184 +30,6 @@
   return hasX && hasY;
 }
 
-type QCCategory = {
-  name: string;
-  key: keyof RawData;
-  additionalAxes: boolean;
-  defaultFilters: FilterSettings[];
-};
-
-const qcCategories: QCCategory[] = [
-  {
-    name: "Sample QC",
-    key: "sample_summary_stats",
-    additionalAxes: false,
-    defaultFilters: [],
-  },
-  // {
-  //   name: "SampleQC",
-  //   key: "metrics_cellranger_stats",
-  //   additionalAxes: false,
-  //   defaultFilters: [
-  //     {
-  //       type: "bar",
-  //       field: "Number_of_reads_in_the_library",
-  //       label: "Number of reads per library",
-  //       description: "Sequencing depth per sample. Higher values generally indicate more comprehensive cell profiling.",
-  //       nBins: 10,
-  //       groupBy: "sample_id",
-  //       xAxisType: "linear",
-  //       yAxisType: "linear",
-  //     },
-  //     {
-  //       type: "bar",
-  //       field: "Confidently_mapped_reads_in_cells",
-  //       label: "Confidently mapped reads in cells",
-  //       description: "Number of reads that were mapped unambiguously to the reference genome within cell-containing droplets.",
-  //       groupBy: "sample_id",
-  //       nBins: 10,
-  //       yAxisType: "linear",
-  //     },
-  //     {
-  //       type: "bar",
-  //       field: "Estimated_number_of_cells",
-  //       label: "Estimated number of cells",
-  //       description: "CellRanger's estimate of the number of cells per sample based on the UMI count distribution.",
-  //       groupBy: "sample_id",
-  //       nBins: 10,
-  //       yAxisType: "linear",
-  //     },
-  //     {
-  //       type: "bar",
-  //       field: "Sequencing_saturation",
-  //       label: "Sequencing saturation",
-  //       description: "Fraction of reads that are duplicates of existing UMIs. Higher values suggest deeper sequencing coverage.",
-  //       groupBy: "sample_id",
-  //       nBins: 10,
-  //       yAxisType: "linear",
-  //     },
-  //   ],
-  // },
-  {
-    name: "Cell RNA QC",
-    key: "cell_rna_stats",
-    additionalAxes: true,
-    defaultFilters: [
-      {
-        type: "histogram",
-        visualizationType: "histogram",
-        field: "total_counts",
-        label: "Total UMI per cell",
-        description: "Total number of RNA molecules detected per cell. Low values typically indicate empty droplets or low-quality cells that should be filtered out.",
-        cutoffMin: undefined,
-        cutoffMax: undefined,
-        zoomMax: undefined,
-        nBins: 50,
-        groupBy: "sample_id",
-        yAxisType: "linear",
-      },
-      {
-        type: "histogram",
-        visualizationType: "histogram",
-        field: "num_nonzero_vars",
-        label: "Number of non-zero genes per cell",
-        description: "Count of unique genes detected in each cell. Low gene counts often indicate poor-quality cells.",
-        cutoffMin: undefined,
-        cutoffMax: undefined,
-        zoomMax: undefined,
-        nBins: 50,
-        groupBy: "sample_id",
-        yAxisType: "linear",
-      },
-      {
-        type: "histogram",
-        visualizationType: "histogram",
-        field: "fraction_mitochondrial",
-        label: "Fraction UMI of mitochondrial genes per cell",
-        description: "Proportion of cell's RNA from mitochondrial genes.",
-        cutoffMin: undefined,
-        cutoffMax: undefined,
-        nBins: 50,
-        groupBy: "sample_id",
-        yAxisType: "linear",
-      },
-      {
-        type: "histogram",
-        visualizationType: "histogram",
-        field: "fraction_ribosomal",
-        label: "Fraction UMI of ribosomal genes per cell",
-        description: "Proportion of cell's RNA from ribosomal protein genes. Extreme values may indicate stress responses or cell cycle abnormalities.",
-        cutoffMin: undefined,
-        cutoffMax: undefined,
-        nBins: 50,
-        groupBy: "sample_id",
-        yAxisType: "linear",
-      },
-      {
-        type: "histogram",
-        visualizationType: "histogram",
-        field: "pct_of_counts_in_top_50_vars",
-        label: "Fraction UMI in top 50 genes per cell",
-        description: "Proportion of RNA molecules from the 50 most-expressed genes in each cell.",
-        cutoffMin: undefined,
-        cutoffMax: undefined,
-        nBins: 50,
-        groupBy: "sample_id",
-        yAxisType: "linear",
-      },
-      {
-        type: "histogram",
-        visualizationType: "histogram",
-        field: "cellbender_cell_probability",
-        label: "CellBender cell probability",
-        description: "CellBender's statistical confidence (0-1) that a barcode represents a real cell, with higher values indicating stronger confidence.",
-        cutoffMin: undefined,
-        cutoffMax: undefined,
-        nBins: 50,
-        groupBy: "sample_id",
-        yAxisType: "linear",
-      },
-      {
-        type: "histogram",
-        visualizationType: "histogram",
-        field: "cellbender_background_fraction",
-        label: "CellBender background fraction",
-        description: "Estimated percentage of each cell's RNA that comes from the ambient solution rather than the cell itself.",
-        cutoffMin: undefined,
-        cutoffMax: undefined,
-        nBins: 50,
-        groupBy: "sample_id",
-        yAxisType: "linear",
-      },
-      {
-        type: "histogram",
-        visualizationType: "histogram",
-        field: "cellbender_cell_size",
-        label: "CellBender cell size",
-        description: "CellBender's estimate of the true number of RNA molecules in each cell after removing ambient contamination. Reflects actual cell RNA content rather than raw UMI counts.",
-        cutoffMin: undefined,
-        cutoffMax: undefined,
-        nBins: 50,
-        groupBy: "sample_id",
-        yAxisType: "linear",
-      },
-      {
-        type: "histogram",
-        visualizationType: "histogram",
-        field: "cellbender_droplet_efficiency",
-        label: "CellBender droplet efficiency",
-        description: "CellBender's estimate of how efficiently each droplet captured RNA molecules. Higher values indicate more reliable RNA sampling within individual droplets.",
-        cutoffMin: undefined,
-        cutoffMax: undefined,
-        nBins: 50,
-        groupBy: "sample_id",
-        yAxisType: "linear",
-      }
-    ],
-  },
-];
-=======
->>>>>>> 976b29fc
 
 const App: Component = () => {
   const [reportStructure, setReportStructure] = createSignal<ReportStructure>({categories: []});
